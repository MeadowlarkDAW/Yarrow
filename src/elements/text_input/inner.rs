use std::time::{Duration, Instant};

use keyboard_types::{Code, CompositionEvent, KeyState, Modifiers};
use rootvg::quad::{QuadPrimitive, Radius, SolidQuadBuilder, SolidQuadPrimitive};
use rootvg::text::glyphon::cosmic_text::{Motion, Selection};
use rootvg::text::glyphon::{Action, Affinity, Cursor, Edit};
use rootvg::text::{
    Attrs, EditorBorrowStatus, Family, FontSystem, RcTextBuffer, Shaping, TextPrimitive,
    TextProperties, Wrap,
};
use smallvec::SmallVec;
use unicode_segmentation::UnicodeSegmentation;

use crate::clipboard::{Clipboard, ClipboardKind};
use crate::event::{EventCaptureStatus, KeyboardEvent, PointerButton};
use crate::layout::Padding;
use crate::math::{Point, Rect, Size};
use crate::prelude::ElementStyle;
use crate::style::{Background, BorderStyle, DisabledBackground, DisabledColor, QuadStyle};

use crate::theme::DEFAULT_ACCENT_COLOR;
use crate::vg::color::{self, RGBA8};

/// The style of a [`TextInput`] element
#[derive(Debug, Clone, PartialEq)]
pub struct TextInputStyle {
    /// The text properties.
    pub text_properties: TextProperties,

    /// The attritbutes of the placeholder text
    ///
    /// If this is `None`, then the attributes from `text_properties` will be used.
    ///
    /// By default this is set to `None`.
    pub placeholder_text_attrs: Option<Attrs<'static>>,

    /// The color of the font
    ///
    /// By default this is set to `color::WHITE`.
    pub text_color: RGBA8,
    /// The color of the placeholder font
    ///
    /// If this is `None`, then `text_color` will be used.
    ///
    /// By default this is set to `RGBA8::new(150, 150, 150, 255)`.
    pub text_color_placeholder: Option<RGBA8>,
    /// The color of the font when hovered and not focused
    ///
    /// If this is `None`, then `text_color` will be used.
    ///
    /// By default this is set to `None`.
    pub text_color_hover: Option<RGBA8>,
    pub text_color_disabled: DisabledColor,
    /// The color of the placeholder font when hovered and not focused
    ///
    /// If this is `None`, then `text_color` will be used.
    ///
    /// By default this is set to `None`.
    pub text_color_placeholder_hover: Option<RGBA8>,
    pub text_color_placeholder_disabled: DisabledColor,
    /// The color of the font when focused
    ///
    /// If this is `None`, then `text_color` will be used.
    ///
    /// By default this is set to `None`.
    pub text_color_focused: Option<RGBA8>,
    /// The color of the placeholder font when focused
    ///
    /// If this is `None`, then `text_color` will be used.
    ///
    /// By default this is set to `None`.
    pub text_color_placeholder_focused: Option<RGBA8>,
    /// The color of the font when highlighted
    ///
    /// If this is `None`, then `text_color_focused` will be used.
    ///
    /// By default this is set to `None`.
    pub text_color_highlighted: Option<RGBA8>,

    /// The color of the font background when highlighted
    ///
    /// By default this is set to `RGBA8::new(30, 50, 200, 255)`.
    pub highlight_bg_color: RGBA8,

    /// The width of the text cursor
    ///
    /// By default this is set to `1.0`
    pub cursor_width: f32,

    /// The color of the text cursor
    ///
    /// If this is `None`, then `text_color_focused` will be used.
    ///
    /// By default this is set to `None`.
    pub cursor_color: Option<RGBA8>,

    /// The padding between the text and the bounding rectangle.
    ///
    /// By default this is set to `Padding::new(6.0, 6.0, 6.0, 6.0)`.
    pub padding: Padding,

    /// The padding between the text and the highlight background.
    ///
    /// By default this is set to `Padding::new(1.0, 0.0, 0.0, 0.0)`.
    pub highlight_padding: Padding,

    /// The background of the background quad.
    pub back_bg: Background,
    /// The background of the background quad when the element is hovered.
    ///
    /// If this is `None`, then `back_bg` will be used.
    ///
    /// By default this is set to `None`.
    pub back_bg_hover: Option<Background>,
    /// The background of the background quad when the button is focused.
    ///
    /// If this is `None`, then `back_bg` will be used.
    ///
    /// By default this is set to `None`.
    pub back_bg_focused: Option<Background>,
    pub back_bg_disabled: DisabledBackground,

    /// The color of the border on the background quad.
    pub back_border_color: RGBA8,
    /// The color of the border on the background quad when the element is hovered.
    ///
    /// If this is `None`, then `back_border_color` will be used.
    ///
    /// By default this is set to `None`.
    pub back_border_color_hover: Option<RGBA8>,
    /// The color of the border on the background quad when the element is focused.
    ///
    /// If this is `None`, then `back_border_color` will be used.
    ///
    /// By default this is set to `None`.
    pub back_border_color_focused: Option<RGBA8>,
    pub back_border_color_disabled: DisabledColor,

    /// The width of the border on the background quad.
    pub back_border_width: f32,
    /// The width of the border on the background quad when the element is hovered.
    ///
    /// If this is `None`, then `back_border_width` will be used.
    ///
    /// By default this is set to `None`.
    pub back_border_width_hover: Option<f32>,
    /// The width of the border on the background quad when the element is focused.
    ///
    /// If this is `None`, then `back_border_width` will be used.
    ///
    /// By default this is set to `None`.
    pub back_border_width_focused: Option<f32>,

    /// The border radius of the background quad.
    pub back_border_radius: Radius,

    /// The interval at which the text cursor blinks.
    ///
    /// By default this is set to half a second.
    pub cursor_blink_interval: Duration,
}

impl Default for TextInputStyle {
    fn default() -> Self {
        Self {
            text_properties: Default::default(),
            placeholder_text_attrs: None,
            text_color: color::WHITE,
            text_color_placeholder: None,
            text_color_hover: None,
            text_color_placeholder_hover: None,
            text_color_disabled: Default::default(),
            text_color_placeholder_disabled: Default::default(),
            text_color_focused: None,
            text_color_placeholder_focused: None,
            text_color_highlighted: None,
            highlight_bg_color: DEFAULT_ACCENT_COLOR,
            cursor_width: 1.0,
            cursor_color: None,
            padding: Padding::default(),
            highlight_padding: Padding::default(),
            back_bg: Background::TRANSPARENT,
            back_bg_hover: None,
            back_bg_focused: None,
            back_bg_disabled: Default::default(),
            back_border_color: color::TRANSPARENT,
            back_border_color_hover: None,
            back_border_color_focused: None,
            back_border_color_disabled: Default::default(),
            back_border_width: 0.0,
            back_border_width_hover: None,
            back_border_width_focused: None,
            back_border_radius: Radius::default(),
            cursor_blink_interval: Duration::from_millis(500),
        }
    }
}

impl ElementStyle for TextInputStyle {
    const ID: &'static str = "txtinpt";

    fn default_dark_style() -> Self {
        Self::default()
    }

    fn default_light_style() -> Self {
        Self {
            text_color: color::BLACK,
            ..Default::default()
        }
    }
}

#[derive(Default, Debug, Clone, Copy, PartialEq)]
pub struct TextInputUpdateResult {
    pub needs_repaint: bool,
    pub send_action: bool,
    pub right_clicked_at: Option<Point>,
    pub set_focus: Option<bool>,
    pub capture_status: EventCaptureStatus,
    pub hovered: bool,
    pub start_hover_timeout: bool,
    pub listen_to_pointer_clicked_off: bool,
    pub set_animating: Option<bool>,
    pub enter_key_pressed: bool,
    pub escape_key_pressed: bool,
}

pub struct TextInputInner {
    pub show_password: bool,
    pub disabled: bool,
    pub has_tooltip_message: bool,

    buffer: RcTextBuffer,
    placeholder_buffer: Option<RcTextBuffer>,
    password_buffer: Option<RcTextBuffer>,
    text: String,
    placeholder_text: String,
    queued_actions: SmallVec<[TextInputAction; 4]>,
    max_characters: usize,
    focused: bool,
    do_send_action: bool,
    text_bounds_rect: Rect,
    prev_bounds_size: Size,
    cursor_x: f32,
    select_highlight_range: Option<(f32, f32)>,
    dragging: bool,
    cursor_blink_state_on: bool,
    cursor_blink_last_toggle_instant: Instant,
    cursor_blink_interval: Duration,
    pointer_hovered: bool,
    select_all_when_focused: bool,
}

impl TextInputInner {
    pub fn new(
        mut text: String,
        mut placeholder_text: String,
        password_mode: bool,
        max_characters: usize,
        bounds_size: Size,
        disabled: bool,
        has_tooltip_message: bool,
        select_all_when_focused: bool,
        style: &TextInputStyle,
        font_system: &mut FontSystem,
    ) -> Self {
        if text.len() > max_characters {
            text = String::from(&text[0..max_characters]);
        }
        if placeholder_text.len() > max_characters {
            placeholder_text = String::from(&placeholder_text[0..max_characters]);
        }

        let text_bounds_rect = layout_text_bounds(
            bounds_size,
            style.padding,
            style.text_properties.metrics.line_height,
        );

        let mut text_properties = style.text_properties;
        text_properties.wrap = Wrap::None;
        text_properties.shaping = Shaping::Advanced;

        if password_mode {
            text_properties.attrs.family = Family::Monospace;
        }

        let buffer = RcTextBuffer::new(
            &text,
<<<<<<< HEAD
            text_properties,
            Some(text_bounds_rect.width()),
            None,
            true,
            font_system,
=======
            properties,
            Some(text_bounds_rect.width()),
            None,
            true,
            &mut res.font_system,
>>>>>>> 218cfda4
        );

        let placeholder_buffer = if placeholder_text.is_empty() {
            None
        } else {
            let mut placeholder_properties = text_properties.clone();
            placeholder_properties.attrs = style
                .placeholder_text_attrs
                .unwrap_or(text_properties.attrs);

            Some(RcTextBuffer::new(
                &placeholder_text,
                placeholder_properties,
                Some(text_bounds_rect.width()),
                None,
<<<<<<< HEAD
                false,
                font_system,
=======
                true,
                &mut res.font_system,
>>>>>>> 218cfda4
            ))
        };

        let password_buffer = if password_mode {
            Some(RcTextBuffer::new(
                &text_to_password_text(&buffer),
<<<<<<< HEAD
                text_properties,
=======
                properties,
>>>>>>> 218cfda4
                Some(text_bounds_rect.width()),
                None,
                false,
                font_system,
            ))
        } else {
            None
        };

        Self {
            buffer,
            placeholder_buffer,
            password_buffer,
            text,
            placeholder_text,
            queued_actions: SmallVec::new(),
            show_password: false,
            max_characters,
            disabled,

            focused: false,
            do_send_action: false,
            text_bounds_rect,
            prev_bounds_size: bounds_size,
            cursor_x: 0.0,
            select_highlight_range: None,
            dragging: false,
            cursor_blink_state_on: false,
            cursor_blink_last_toggle_instant: Instant::now(),
            cursor_blink_interval: style.cursor_blink_interval,
            pointer_hovered: false,
            has_tooltip_message,
            select_all_when_focused,
        }
    }

    pub fn set_text(
        &mut self,
        text: &str,
        font_system: &mut FontSystem,
        select_all: bool,
    ) -> TextInputUpdateResult {
        let mut result = TextInputUpdateResult::default();

        if self.text == text {
            return result;
        }

        result.needs_repaint = true;

        self.text = if text.len() > self.max_characters {
            String::from(&text[0..self.max_characters])
        } else {
            String::from(text)
        };

        self.buffer.with_editor_mut(
            |editor, font_system| -> EditorBorrowStatus {
                editor.set_selection(Selection::Line(Cursor {
                    line: 0,
                    index: 0,
                    affinity: Affinity::Before,
                }));
                editor.delete_selection();
                editor.insert_string(text, None);
                editor.shape_as_needed(font_system, true);

                if select_all {
                    editor.set_selection(Selection::Line(Cursor {
                        line: 0,
                        index: 0,
                        affinity: Affinity::Before,
                    }));
                }

                EditorBorrowStatus {
                    text_changed: true,
                    has_text: !self.text.is_empty(),
                }
            },
            font_system,
        );

        self.layout_contents(font_system);

        result
    }

    pub fn text(&self) -> &str {
        &self.text
    }

    pub fn set_placeholder_text<F: FnOnce() -> TextInputStyle>(
        &mut self,
        mut text: &str,
        font_system: &mut FontSystem,
        get_style: F,
    ) -> TextInputUpdateResult {
        let mut result = TextInputUpdateResult::default();

        if text.len() > self.max_characters {
            text = &text[0..self.max_characters];
        }

        if self.placeholder_text == text {
            return result;
        }

        self.placeholder_text = String::from(text);

        if let Some(buffer) = self.placeholder_buffer.as_mut() {
            buffer.set_text(text, font_system);
        } else {
            let style = (get_style)();

<<<<<<< HEAD
            let mut placeholder_properties = style.text_properties.clone();
            placeholder_properties.attrs = style
                .placeholder_text_attrs
                .unwrap_or(placeholder_properties.attrs);

=======
>>>>>>> 218cfda4
            self.placeholder_buffer = Some(RcTextBuffer::new(
                text,
                placeholder_properties,
                Some(self.text_bounds_rect.width()),
                None,
                false,
                font_system,
            ));
        }

        result.needs_repaint = true;

        result
    }

    pub fn placeholder_text(&self) -> &str {
        &self.placeholder_text
    }

    pub fn max_characters(&self) -> usize {
        self.max_characters
    }

    pub fn sync_new_style(&mut self, style: &TextInputStyle, font_system: &mut FontSystem) {
        let mut text_properties = style.text_properties;
        text_properties.wrap = Wrap::None;
        text_properties.shaping = Shaping::Advanced;

        if self.password_buffer.is_some() {
            text_properties.attrs.family = Family::Monospace;
        }

        self.buffer
            .set_text_and_props(&self.text, text_properties, font_system);

        if let Some(placeholder_buffer) = self.placeholder_buffer.as_mut() {
            let mut placeholder_properties = text_properties.clone();
            placeholder_properties.attrs = style
                .placeholder_text_attrs
                .unwrap_or(placeholder_properties.attrs);
            placeholder_buffer.set_text_and_props(
                &self.placeholder_text,
                placeholder_properties,
                font_system,
            );
        }

        if let Some(password_buffer) = self.password_buffer.as_mut() {
            password_buffer.set_text_and_props(
                &text_to_password_text(&self.buffer),
                text_properties,
                font_system,
            );
        }

        self.cursor_blink_interval = style.cursor_blink_interval;
    }

    pub fn on_animation(&mut self) -> TextInputUpdateResult {
        let mut res = TextInputUpdateResult::default();

        if !self.focused {
            return res;
        }

        if self.cursor_blink_last_toggle_instant.elapsed() >= self.cursor_blink_interval {
            self.cursor_blink_state_on = !self.cursor_blink_state_on;
            self.cursor_blink_last_toggle_instant = Instant::now();
            res.needs_repaint = true;
        }

        res
    }

    pub fn on_custom_state_changed(
        &mut self,
        clipboard: &mut Clipboard,
        font_system: &mut FontSystem,
    ) -> TextInputUpdateResult {
        let mut result = TextInputUpdateResult::default();

        self.drain_actions(clipboard, font_system, &mut result);

        if result.needs_repaint {
            self.layout_contents(font_system);
        }

        if self.focused && self.disabled {
            self.focused = false;

            result.set_focus = Some(false);

            result.send_action = self.do_send_action;
            self.do_send_action = false;
        }

        result.needs_repaint = true;

        result
    }

    pub fn on_size_changed(
        &mut self,
        bounds_size: Size,
        style: &TextInputStyle,
        font_system: &mut FontSystem,
    ) {
        if self.prev_bounds_size == bounds_size {
            return;
        }
        self.prev_bounds_size = bounds_size;

        dbg!(style.padding);

        self.text_bounds_rect = layout_text_bounds(
            bounds_size,
            style.padding,
            style.text_properties.metrics.line_height,
        );

<<<<<<< HEAD
        dbg!(self.text_bounds_rect);

        self.buffer
            .set_bounds(Some(self.text_bounds_rect.width()), None, font_system);

        if let Some(buffer) = self.placeholder_buffer.as_mut() {
            buffer.set_bounds(Some(self.text_bounds_rect.width()), None, font_system);
        }

        if let Some(buffer) = self.password_buffer.as_mut() {
            buffer.set_bounds(Some(self.text_bounds_rect.width()), None, font_system);
=======
        self.buffer.set_bounds(
            Some(self.text_bounds_rect.width()),
            None,
            &mut res.font_system,
        );

        if let Some(buffer) = self.placeholder_buffer.as_mut() {
            buffer.set_bounds(
                Some(self.text_bounds_rect.width()),
                None,
                &mut res.font_system,
            );
        }

        if let Some(buffer) = self.password_buffer.as_mut() {
            buffer.set_bounds(
                Some(self.text_bounds_rect.width()),
                None,
                &mut res.font_system,
            );
>>>>>>> 218cfda4
        }

        self.layout_contents(font_system);
    }

    pub fn on_pointer_moved(
        &mut self,
        position: Point,
        bounds: Rect,
        font_system: &mut FontSystem,
    ) -> TextInputUpdateResult {
        let mut result = TextInputUpdateResult::default();

        if self.disabled {
            return result;
        }

        let pointer_in_bounds = bounds.contains(position);

        if pointer_in_bounds && !self.pointer_hovered && self.has_tooltip_message {
            result.start_hover_timeout = true;
        }
        if !self.pointer_hovered && pointer_in_bounds {
            result.needs_repaint = true;
        }
        self.pointer_hovered = pointer_in_bounds;

        if self.focused && self.dragging {
            let (buf_x, buf_y) = pos_to_buffer_pos(position, bounds.origin, self.text_bounds_rect);

            self.buffer.with_editor_mut(
                |editor, font_system| -> EditorBorrowStatus {
                    editor.action(font_system, Action::Drag { x: buf_x, y: buf_y });

                    EditorBorrowStatus {
                        text_changed: false,
                        has_text: !self.text.is_empty(),
                    }
                },
                font_system,
            );

            result.hovered = true;
            result.needs_repaint = true;
            result.capture_status = EventCaptureStatus::Captured;
        } else if pointer_in_bounds {
            result.hovered = true;
            result.capture_status = EventCaptureStatus::Captured;
        }

        if result.needs_repaint {
            self.layout_contents(font_system);
        }

        result
    }

    pub fn on_pointer_button_just_pressed(
        &mut self,
        pointer_position: Point,
        button: PointerButton,
        click_count: usize,
        bounds: Rect,
        font_system: &mut FontSystem,
    ) -> TextInputUpdateResult {
        let mut result = TextInputUpdateResult::default();

        if self.disabled || !bounds.contains(pointer_position) {
            return result;
        }

        if button == PointerButton::Secondary {
            result.send_action = self.do_send_action;
            self.do_send_action = false;
            result.capture_status = EventCaptureStatus::Captured;
            result.right_clicked_at = Some(pointer_position);

            if !self.focused {
                result.set_focus = Some(true);
            }

            return result;
        } else if button != PointerButton::Primary {
            return result;
        }

        result.capture_status = EventCaptureStatus::Captured;

        if !self.focused {
            result.set_focus = Some(true);
        }

        self.dragging = true;
        let (buf_x, buf_y) =
            pos_to_buffer_pos(pointer_position, bounds.origin, self.text_bounds_rect);

        let action = match click_count {
            2 => Action::DoubleClick { x: buf_x, y: buf_y },
            3 => Action::TripleClick { x: buf_x, y: buf_y },
            _ => Action::Click { x: buf_x, y: buf_y },
        };

        self.buffer.with_editor_mut(
            |editor, font_system| -> EditorBorrowStatus {
                editor.action(font_system, action);

                EditorBorrowStatus {
                    text_changed: false,
                    has_text: !self.text.is_empty(),
                }
            },
            font_system,
        );

        result.needs_repaint = true;
        self.layout_contents(font_system);

        result
    }

    pub fn on_pointer_button_just_released(
        &mut self,
        pointer_position: Point,
        button: PointerButton,
        bounds: Rect,
    ) -> TextInputUpdateResult {
        let mut result = TextInputUpdateResult::default();

        if button == PointerButton::Primary {
            self.dragging = false;
        }

        if !self.disabled && bounds.contains(pointer_position) {
            result.capture_status = EventCaptureStatus::Captured;
        }

        result
    }

    pub fn on_pointer_left(&mut self) -> TextInputUpdateResult {
        self.pointer_hovered = false;
        TextInputUpdateResult {
            hovered: false,
            needs_repaint: true,
            ..Default::default()
        }
    }

    pub fn on_keyboard_event(
        &mut self,
        event: &KeyboardEvent,
        clipboard: &mut Clipboard,
        font_system: &mut FontSystem,
    ) -> TextInputUpdateResult {
        let mut result = TextInputUpdateResult::default();

        if self.disabled || event.state == KeyState::Up || !self.focused {
            return result;
        }

        match event.code {
            Code::Backspace => {
                result.capture_status = EventCaptureStatus::Captured;

                let mut text_changed = false;

                self.buffer.with_editor_mut(
                    |editor, font_system| -> EditorBorrowStatus {
                        editor.action(font_system, Action::Backspace);
                        editor.shape_as_needed(font_system, true);

                        editor.with_buffer(|buffer| {
                            if let Some(run) = buffer.layout_runs().next() {
                                if self.text != run.text {
                                    self.text = run.text.into();
                                    text_changed = true;
                                }
                            } else if !self.text.is_empty() {
                                self.text.clear();
                                text_changed = true;
                            }
                        });

                        EditorBorrowStatus {
                            text_changed,
                            has_text: !self.text.is_empty(),
                        }
                    },
                    font_system,
                );

                if text_changed {
                    result.needs_repaint = true;
                    self.do_send_action = true;
                }
            }
            Code::Escape => {
                result.capture_status = EventCaptureStatus::Captured;
                result.escape_key_pressed = true;

                self.buffer.with_editor_mut(
                    |editor, font_system| -> EditorBorrowStatus {
                        editor.action(font_system, Action::Escape);

                        EditorBorrowStatus {
                            text_changed: false,
                            has_text: !self.text.is_empty(),
                        }
                    },
                    font_system,
                );

                result.needs_repaint = true;
            }
            Code::Delete => {
                result.capture_status = EventCaptureStatus::Captured;

                let mut text_changed = false;

                self.buffer.with_editor_mut(
                    |editor, font_system| -> EditorBorrowStatus {
                        editor.action(font_system, Action::Delete);
                        editor.shape_as_needed(font_system, true);

                        editor.with_buffer(|buffer| {
                            if let Some(run) = buffer.layout_runs().next() {
                                if self.text != run.text {
                                    self.text = run.text.into();
                                    text_changed = true;
                                }
                            } else if !self.text.is_empty() {
                                self.text.clear();
                                text_changed = true;
                            }
                        });

                        EditorBorrowStatus {
                            text_changed,
                            has_text: !self.text.is_empty(),
                        }
                    },
                    font_system,
                );

                if text_changed {
                    result.needs_repaint = true;
                    self.do_send_action = true;
                }
            }
            Code::ArrowLeft => {
                result.capture_status = EventCaptureStatus::Captured;

                self.buffer.with_editor_mut(
                    |editor, font_system| -> EditorBorrowStatus {
                        if editor.selection() != Selection::None {
                            editor.set_selection(Selection::None);
                        }

                        editor.action(font_system, Action::Motion(Motion::Left));

                        EditorBorrowStatus {
                            text_changed: false,
                            has_text: !self.text.is_empty(),
                        }
                    },
                    font_system,
                );

                result.needs_repaint = true;
            }
            Code::ArrowRight => {
                result.capture_status = EventCaptureStatus::Captured;

                self.buffer.with_editor_mut(
                    |editor, font_system| -> EditorBorrowStatus {
                        if editor.selection() != Selection::None {
                            editor.set_selection(Selection::None);
                        }

                        editor.action(font_system, Action::Motion(Motion::Right));

                        EditorBorrowStatus {
                            text_changed: false,
                            has_text: !self.text.is_empty(),
                        }
                    },
                    font_system,
                );

                result.needs_repaint = true;
            }
            Code::Enter => {
                result.capture_status = EventCaptureStatus::Captured;

                result.enter_key_pressed = true;

                if self.do_send_action {
                    self.do_send_action = false;
                    result.send_action = true;
                }
            }
            // TODO: Make this keyboard shortcut configurable.
            Code::KeyA => {
                if event.modifiers.contains(Modifiers::CONTROL) {
                    result.capture_status = EventCaptureStatus::Captured;
                    self.queue_action(TextInputAction::SelectAll);
                }
            }
            // TODO: Make this keyboard shortcut configurable.
            Code::KeyX => {
                if event.modifiers.contains(Modifiers::CONTROL) {
                    result.capture_status = EventCaptureStatus::Captured;
                    self.queue_action(TextInputAction::Cut);
                }
            }
            // TODO: Make this keyboard shortcut configurable.
            Code::KeyC => {
                if event.modifiers.contains(Modifiers::CONTROL) {
                    result.capture_status = EventCaptureStatus::Captured;
                    self.queue_action(TextInputAction::Copy);
                }
            }
            // TODO: Make this keyboard shortcut configurable.
            Code::KeyV => {
                if event.modifiers.contains(Modifiers::CONTROL) {
                    result.capture_status = EventCaptureStatus::Captured;
                    self.queue_action(TextInputAction::Paste);
                }
            }
            _ => {}
        }

        self.drain_actions(clipboard, font_system, &mut result);

        if result.needs_repaint {
            self.layout_contents(font_system);
        }

        result
    }

    pub fn on_text_composition_event(
        &mut self,
        event: &CompositionEvent,
        font_system: &mut FontSystem,
    ) -> TextInputUpdateResult {
        let mut result = TextInputUpdateResult::default();

        if !self.focused || self.disabled {
            return result;
        }

        result.capture_status = EventCaptureStatus::Captured;

        if event.data.is_empty() || self.text.len() >= self.max_characters {
            return result;
        }

        let contents = if self.text.len() + event.data.len() > self.max_characters {
            &event.data[0..self.max_characters - self.text.len()]
        } else {
            &event.data
        };

        let mut text_changed = false;

        self.buffer.with_editor_mut(
            |editor, font_system| -> EditorBorrowStatus {
                editor.insert_string(contents, None);
                editor.shape_as_needed(font_system, false);

                editor.with_buffer(|buffer| {
                    if let Some(run) = buffer.layout_runs().next() {
                        if self.text != run.text {
                            self.text = run.text.into();
                            text_changed = true;
                        }
                    } else if !self.text.is_empty() {
                        self.text.clear();
                        text_changed = true;
                    }
                });

                EditorBorrowStatus {
                    text_changed,
                    has_text: !self.text.is_empty(),
                }
            },
            font_system,
        );

        if text_changed {
            self.do_send_action = true;
            result.needs_repaint = true;

            self.layout_contents(font_system);
        }

        result
    }

    pub fn on_focus_changed(
        &mut self,
        has_focus: bool,
        clipboard: &mut Clipboard,
        font_system: &mut FontSystem,
    ) -> TextInputUpdateResult {
        let mut result = TextInputUpdateResult::default();

        if has_focus {
            result.listen_to_pointer_clicked_off = true;
            self.cursor_blink_state_on = true;
            self.cursor_blink_last_toggle_instant = Instant::now();
            self.focused = true;

            if self.select_all_when_focused && !self.text.is_empty() {
                self.queue_action(TextInputAction::SelectAll);
            }

            self.drain_actions(clipboard, font_system, &mut result);

            if result.needs_repaint {
                self.layout_contents(font_system);
            }
        } else {
            self.focused = false;
            self.dragging = false;

            if self.do_send_action {
                self.do_send_action = false;
                result.send_action = true;
            }
        }

        result.set_animating = Some(has_focus);
        result.needs_repaint = true;

        result
    }

    pub fn on_clicked_off(&mut self) -> TextInputUpdateResult {
        let mut result = TextInputUpdateResult::default();

        if self.focused {
            result.set_focus = Some(false);
        }
        self.dragging = false;

        result
    }

    pub fn queue_action(&mut self, action: TextInputAction) {
        self.queued_actions.push(action);
    }

    fn drain_actions(
        &mut self,
        clipboard: &mut Clipboard,
        font_system: &mut FontSystem,
        result: &mut TextInputUpdateResult,
    ) {
        for action in self.queued_actions.drain(..) {
            match action {
                TextInputAction::Cut => {
                    self.buffer.with_editor_mut(
                        |editor, font_system| -> EditorBorrowStatus {
                            let text_changed = if let Some(contents) = editor.copy_selection() {
                                clipboard.write(ClipboardKind::Standard, contents);
                                editor.delete_selection();
                                editor.shape_as_needed(font_system, true);
                                true
                            } else {
                                false
                            };

                            if text_changed {
                                editor.with_buffer(|buffer| {
                                    if let Some(run) = buffer.layout_runs().next() {
                                        if self.text != run.text {
                                            self.text = run.text.into();
                                        }
                                    } else {
                                        self.text.clear();
                                    }
                                });

                                self.do_send_action = true;
                                result.needs_repaint = true;
                            }

                            EditorBorrowStatus {
                                text_changed,
                                has_text: !self.text.is_empty(),
                            }
                        },
                        font_system,
                    );
                }
                TextInputAction::Copy => {
                    self.buffer.with_editor_mut(
                        |editor, _| -> EditorBorrowStatus {
                            if let Some(contents) = editor.copy_selection() {
                                clipboard.write(ClipboardKind::Standard, contents);
                            }

                            EditorBorrowStatus {
                                text_changed: false,
                                has_text: !self.text.is_empty(),
                            }
                        },
                        font_system,
                    );
                }
                TextInputAction::Paste => {
                    if self.text.len() < self.max_characters {
                        if let Some(content) = clipboard.read(ClipboardKind::Standard) {
                            let content = if self.text.len() + content.len() > self.max_characters {
                                &content[0..self.max_characters - self.text.len()]
                            } else {
                                &content
                            };

                            let mut text_changed = false;

                            self.buffer.with_editor_mut(
                                |editor, font_system| -> EditorBorrowStatus {
                                    editor.insert_string(&content, None);
                                    editor.shape_as_needed(font_system, true);

                                    editor.with_buffer(|buffer| {
                                        if let Some(run) = buffer.layout_runs().next() {
                                            if self.text != run.text {
                                                self.text = run.text.into();
                                                text_changed = true;
                                            }
                                        } else if !self.text.is_empty() {
                                            self.text.clear();
                                            text_changed = true;
                                        }
                                    });

                                    EditorBorrowStatus {
                                        text_changed,
                                        has_text: !self.text.is_empty(),
                                    }
                                },
                                font_system,
                            );

                            if text_changed {
                                self.do_send_action = true;
                                result.needs_repaint = true;
                            }
                        }
                    }
                }
                TextInputAction::SelectAll => {
                    self.buffer.with_editor_mut(
                        |editor, _| -> EditorBorrowStatus {
                            editor.set_selection(Selection::Line(Cursor {
                                line: 0,
                                index: 0,
                                affinity: Affinity::Before,
                            }));

                            EditorBorrowStatus {
                                text_changed: false,
                                has_text: !self.text.is_empty(),
                            }
                        },
                        font_system,
                    );

                    result.needs_repaint = true;
                }
            }
        }
    }

    fn layout_contents(&mut self, font_system: &mut FontSystem) {
        self.cursor_x = 0.0;
        self.select_highlight_range = None;

        if self.focused {
            self.cursor_blink_state_on = true;
            self.cursor_blink_last_toggle_instant = Instant::now();
        }

        if let Some(password_buffer) = self.password_buffer.as_mut() {
            password_buffer.set_text(&text_to_password_text(&self.buffer), font_system);
        }

        if self.focused {
            let cursor = self.buffer.buffer().editor().unwrap().cursor();
            let selection_bounds = self.buffer.buffer().editor().unwrap().selection_bounds();

            for run in self.buffer.raw_buffer().layout_runs() {
                let cursor_to_x = |cursor: &Cursor| -> f32 {
                    let mut found_glyph = None;

                    for (glyph_i, glyph) in run.glyphs.iter().enumerate() {
                        if cursor.index == glyph.start {
                            found_glyph = Some((glyph_i, 0.0));
                            break;
                        } else if cursor.index > glyph.start && cursor.index < glyph.end {
                            // Guess x offset based on characters
                            let mut before = 0;
                            let mut total = 0;

                            let cluster = &run.text[glyph.start..glyph.end];
                            for (i, _) in cluster.grapheme_indices(true) {
                                if glyph.start + i < cursor.index {
                                    before += 1;
                                }
                                total += 1;
                            }

                            let offset = glyph.w * (before as f32) / (total as f32);

                            found_glyph = Some((glyph_i, offset));
                            break;
                        }
                    }

                    let found_glyph = found_glyph.unwrap_or_else(|| match run.glyphs.last() {
                        Some(_) => (run.glyphs.len(), 0.0),
                        None => (0, 0.0),
                    });

                    match run.glyphs.get(found_glyph.0) {
                        Some(glyph) => {
                            // Start of detected glyph
                            if glyph.level.is_rtl() {
                                glyph.x + glyph.w - found_glyph.1
                            } else {
                                glyph.x + found_glyph.1
                            }
                        }
                        None => match run.glyphs.last() {
                            Some(glyph) => {
                                // End of last glyph
                                if glyph.level.is_rtl() {
                                    glyph.x
                                } else {
                                    glyph.x + glyph.w
                                }
                            }
                            None => {
                                // Start of empty line
                                0.0
                            }
                        },
                    }
                };

                if let Some((start, end)) = selection_bounds {
                    if run.line_i == start.line && run.line_i == end.line {
                        let start_x = cursor_to_x(&start);
                        let end_x = cursor_to_x(&end);

                        self.select_highlight_range = if end_x == start_x {
                            None
                        } else if end_x >= start_x {
                            Some((start_x, end_x))
                        } else {
                            Some((end_x, start_x))
                        };
                    }
                }

                if run.line_i == cursor.line {
                    self.cursor_x = cursor_to_x(&cursor);
                }
            }
        }
    }

    pub fn create_primitives(
        &self,
        style: &TextInputStyle,
        bounds: Rect,
        text_offset: Point,
        hovered: bool,
    ) -> TextInputPrimitives {
        let mut primitives = TextInputPrimitives {
            back_quad: None,
            highlight_range: None,
            text: None,
            cursor: None,
        };

        if self.disabled {
            let quad_style = QuadStyle {
                bg: style.back_bg_disabled.get(style.back_bg),
                border: BorderStyle {
                    color: style
                        .back_border_color_disabled
                        .get(style.back_border_color),
                    width: style.back_border_width,
                    radius: style.back_border_radius,
                },
            };

            if !quad_style.is_transparent() {
                primitives.back_quad = Some(quad_style.create_primitive(bounds));
            }
        } else if self.focused {
            let bg = style.back_bg_focused.unwrap_or(style.back_bg);
            let border_width = style
                .back_border_width_focused
                .unwrap_or(style.back_border_width);

            if !(bg.is_transparent() && border_width == 0.0) {
                primitives.back_quad = Some(
                    QuadStyle {
                        bg,
                        border: BorderStyle {
                            color: style
                                .back_border_color_focused
                                .unwrap_or(style.back_border_color),
                            width: border_width,
                            radius: style.back_border_radius,
                        },
                    }
                    .create_primitive(bounds),
                );
            }
        } else if hovered {
            let bg = style.back_bg_hover.unwrap_or(style.back_bg);
            let border_width = style
                .back_border_width_hover
                .unwrap_or(style.back_border_width);

            if !(bg.is_transparent() && border_width == 0.0) {
                primitives.back_quad = Some(
                    QuadStyle {
                        bg,
                        border: BorderStyle {
                            color: style
                                .back_border_color_hover
                                .unwrap_or(style.back_border_color),
                            width: border_width,
                            radius: style.back_border_radius,
                        },
                    }
                    .create_primitive(bounds),
                );
            }
        } else {
            if !(style.back_bg.is_transparent() && style.back_border_width == 0.0) {
                primitives.back_quad = Some(
                    QuadStyle {
                        bg: style.back_bg,
                        border: BorderStyle {
                            color: style.back_border_color,
                            width: style.back_border_width,
                            radius: style.back_border_radius,
                        },
                    }
                    .create_primitive(bounds),
                );
            }
        }

        let highlight_height = self.text_bounds_rect.height()
            + style.highlight_padding.top
            + style.highlight_padding.bottom;
        let highlight_y = self.text_bounds_rect.min_y() - style.highlight_padding.top;

        let scroll_x = if self.focused {
            let cursor_max_x = self.cursor_x + (style.cursor_width * 0.5) + style.padding.left;
            if cursor_max_x >= self.text_bounds_rect.max_x() {
                cursor_max_x - self.text_bounds_rect.max_x()
            } else {
                0.0
            }
        } else {
            0.0
        };

        if self.focused {
            if let Some((start_x, end_x)) = self.select_highlight_range {
                let start_x = (start_x + self.text_bounds_rect.min_x() - scroll_x)
                    .clamp(self.text_bounds_rect.min_x(), self.text_bounds_rect.max_x());
                let end_x = (end_x + self.text_bounds_rect.min_x() - scroll_x)
                    .clamp(self.text_bounds_rect.min_x(), self.text_bounds_rect.max_x());

                if start_x < end_x {
                    primitives.highlight_range = Some(
                        SolidQuadBuilder::new(Size::new(end_x - start_x, highlight_height))
                            .position(Point::new(
                                start_x - (style.cursor_width * 0.5) + bounds.min_x(),
                                highlight_y + bounds.min_y(),
                            ))
                            .bg_color(style.highlight_bg_color)
                            .into(),
                    );
                }
            }
        }

        if !self.text.is_empty() {
            let color = if self.disabled {
                style.text_color_disabled.get(style.text_color)
            } else if self.focused {
                style.text_color_focused.unwrap_or(style.text_color)
            } else if self.pointer_hovered {
                style.text_color_hover.unwrap_or(style.text_color)
            } else {
                style.text_color
            };

            let buffer = if let Some(password_buffer) = &self.password_buffer {
                if self.show_password {
                    self.buffer.clone()
                } else {
                    password_buffer.clone()
                }
            } else {
                self.buffer.clone()
            };

            primitives.text = Some(TextPrimitive {
                buffer: Some(buffer),
                pos: self.text_bounds_rect.origin + text_offset.to_vector()
                    - Point::new(scroll_x, 0.0).to_vector()
                    + bounds.origin.to_vector(),
                color,
                clipping_bounds: Some(Rect::new(
                    Point::new(scroll_x, 0.0) + bounds.origin.to_vector(),
                    self.text_bounds_rect.size,
                )),
                icons: SmallVec::new(),
            });
        } else if !self.placeholder_text.is_empty() {
            if let Some(placeholder_buffer) = &self.placeholder_buffer {
                let color = if self.disabled {
                    style.text_color_placeholder_disabled.get(style.text_color)
                } else if self.focused {
                    style.text_color_placeholder_focused.unwrap_or(
                        style
                            .text_color_placeholder
                            .unwrap_or(style.text_color_focused.unwrap_or(style.text_color)),
                    )
                } else if self.pointer_hovered {
                    style
                        .text_color_placeholder_hover
                        .unwrap_or(style.text_color_placeholder.unwrap_or(style.text_color))
                } else {
                    style.text_color_placeholder.unwrap_or(style.text_color)
                };

                primitives.text = Some(TextPrimitive {
                    buffer: Some(placeholder_buffer.clone()),
                    pos: self.text_bounds_rect.origin
                        + text_offset.to_vector()
                        + bounds.origin.to_vector(),
<<<<<<< HEAD
                    color,
=======
                    color: style.font_color_placeholder,
>>>>>>> 218cfda4
                    clipping_bounds: Some(Rect::new(bounds.origin, self.text_bounds_rect.size)),
                    icons: SmallVec::new(),
                });
            }
        }

        if self.focused && self.cursor_blink_state_on {
            primitives.cursor = Some(
                SolidQuadBuilder::new(Size::new(style.cursor_width, highlight_height))
                    .position(Point::new(
                        (self.text_bounds_rect.min_x() + self.cursor_x
                            - (style.cursor_width * 0.5)
                            - scroll_x
                            + bounds.min_x())
                        .round(),
                        highlight_y + bounds.min_y(),
                    ))
                    .bg_color(
                        style
                            .cursor_color
                            .unwrap_or(style.text_color_focused.unwrap_or(style.text_color)),
                    )
                    .into(),
            );
        }

        primitives
    }

    pub fn disabled(&self) -> bool {
        self.disabled
    }

    pub fn focused(&self) -> bool {
        self.focused
    }
}

pub struct TextInputPrimitives {
    pub back_quad: Option<QuadPrimitive>,
    pub highlight_range: Option<SolidQuadPrimitive>,
    pub text: Option<TextPrimitive>,
    pub cursor: Option<SolidQuadPrimitive>,
}

#[derive(Debug, Clone, Copy, PartialEq, Eq)]
pub enum TextInputAction {
    Cut,
    Copy,
    Paste,
    SelectAll,
}

fn layout_text_bounds(bounds_size: Size, padding: Padding, line_height: f32) -> Rect {
    let content_rect = crate::layout::layout_inner_rect_with_min_size(
        padding,
        Rect::from_size(bounds_size),
        Size::default(),
    );

    // We need to vertically align the text ourselves as rootvg/glyphon does not do this.
    let text_bounds_y = content_rect.min_y() + ((content_rect.height() - line_height) / 2.0);

    Rect::new(
        Point::new(content_rect.min_x(), text_bounds_y),
        content_rect.size,
    )
}

fn pos_to_buffer_pos(pos: Point, bounds_origin: Point, text_bounds: Rect) -> (i32, i32) {
    let p = pos - (bounds_origin.to_vector() + text_bounds.origin.to_vector());
    let x = p.x.round() as i32;

    // Because this is a single-line input only, it is fine to always set
    // y to be 0.
    let y = 0;

    (x, y)
}

fn text_to_password_text(buffer: &RcTextBuffer) -> String {
    if let Some(run) = buffer.raw_buffer().layout_runs().next() {
        run.glyphs.iter().map(|_| '\u{2022}').collect()
    } else {
        String::new()
    }
}<|MERGE_RESOLUTION|>--- conflicted
+++ resolved
@@ -288,19 +288,11 @@
 
         let buffer = RcTextBuffer::new(
             &text,
-<<<<<<< HEAD
             text_properties,
             Some(text_bounds_rect.width()),
             None,
             true,
             font_system,
-=======
-            properties,
-            Some(text_bounds_rect.width()),
-            None,
-            true,
-            &mut res.font_system,
->>>>>>> 218cfda4
         );
 
         let placeholder_buffer = if placeholder_text.is_empty() {
@@ -316,24 +308,15 @@
                 placeholder_properties,
                 Some(text_bounds_rect.width()),
                 None,
-<<<<<<< HEAD
                 false,
                 font_system,
-=======
-                true,
-                &mut res.font_system,
->>>>>>> 218cfda4
             ))
         };
 
         let password_buffer = if password_mode {
             Some(RcTextBuffer::new(
                 &text_to_password_text(&buffer),
-<<<<<<< HEAD
                 text_properties,
-=======
-                properties,
->>>>>>> 218cfda4
                 Some(text_bounds_rect.width()),
                 None,
                 false,
@@ -449,17 +432,16 @@
         } else {
             let style = (get_style)();
 
-<<<<<<< HEAD
             let mut placeholder_properties = style.text_properties.clone();
             placeholder_properties.attrs = style
                 .placeholder_text_attrs
                 .unwrap_or(placeholder_properties.attrs);
 
-=======
->>>>>>> 218cfda4
             self.placeholder_buffer = Some(RcTextBuffer::new(
                 text,
                 placeholder_properties,
+                Some(self.text_bounds_rect.width()),
+                None,
                 Some(self.text_bounds_rect.width()),
                 None,
                 false,
@@ -577,7 +559,6 @@
             style.text_properties.metrics.line_height,
         );
 
-<<<<<<< HEAD
         dbg!(self.text_bounds_rect);
 
         self.buffer
@@ -589,28 +570,6 @@
 
         if let Some(buffer) = self.password_buffer.as_mut() {
             buffer.set_bounds(Some(self.text_bounds_rect.width()), None, font_system);
-=======
-        self.buffer.set_bounds(
-            Some(self.text_bounds_rect.width()),
-            None,
-            &mut res.font_system,
-        );
-
-        if let Some(buffer) = self.placeholder_buffer.as_mut() {
-            buffer.set_bounds(
-                Some(self.text_bounds_rect.width()),
-                None,
-                &mut res.font_system,
-            );
-        }
-
-        if let Some(buffer) = self.password_buffer.as_mut() {
-            buffer.set_bounds(
-                Some(self.text_bounds_rect.width()),
-                None,
-                &mut res.font_system,
-            );
->>>>>>> 218cfda4
         }
 
         self.layout_contents(font_system);
@@ -1440,8 +1399,10 @@
                     + bounds.origin.to_vector(),
                 color,
                 clipping_bounds: Some(Rect::new(
+                clipping_bounds: Some(Rect::new(
                     Point::new(scroll_x, 0.0) + bounds.origin.to_vector(),
                     self.text_bounds_rect.size,
+                )),
                 )),
                 icons: SmallVec::new(),
             });
@@ -1468,11 +1429,7 @@
                     pos: self.text_bounds_rect.origin
                         + text_offset.to_vector()
                         + bounds.origin.to_vector(),
-<<<<<<< HEAD
                     color,
-=======
-                    color: style.font_color_placeholder,
->>>>>>> 218cfda4
                     clipping_bounds: Some(Rect::new(bounds.origin, self.text_bounds_rect.size)),
                     icons: SmallVec::new(),
                 });
